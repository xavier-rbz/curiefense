#! /bin/bash

###########################################################################
# this file downloads the last hour's 36th minute file from GS bucket     #
# of given planets. convert them into the ES format, plus adding          #
# the _bulk index line (2 lines per document).                            #
# split the output into a 20K lines each (50MB seems to be the threshold) #
# insert the split files into Elasticsearch                               #
###########################################################################

PATH="/usr/local/sbin:/usr/local/bin:/usr/sbin:/usr/bin:/sbin:/bin:/usr/games:/usr/local/games:/snap/bin"
HOME="/home/tzury/"
BOTO_CONFIG="/home/tzury/.config/gcloud/legacy_credentials/tzury@reblaze.com/.boto"
wd="/home/tzury/bqmigrate"

## pick last hour's 36's minute. e.g. 20210131T0536
timespamp=$(date -d "1 hour ago" "+%Y%m%dT%H36")
logger fetch-convert-split-push $wd $planets $timestamp
# cd $wd

<<<<<<< HEAD
=======
cd $wd

>>>>>>> d69861b6
for planet in "$@";
do
    logger fetch-convert-split-push $planet
    /snap/bin/gsutil cp "gs://rbz-logs-$planet/bqinsert/queue-in/compose/$timespamp-bq_load00" "$wd/bq-json/$planet$timespamp-bq_load00" >> /var/log/syslog;
done

for fi in $wd/bq-json/*-bq_load00;
do
    logger fetch-convert-split-push $fi;
    /usr/bin/python3 $wd/utils/convert.py < $fi | split -l 20000 - "$wd/bq-json/$(basename $fi).split." -da 4  >> /var/log/syslog;
done

for fi in $wd/bq-json/*.split.*;
do
    logger fetch-convert-split-push $fi
    /usr/bin/curl -s -H "Content-Type: application/x-ndjson" -XPOST localhost:9200/_bulk --data-binary "@$fi";
done

## cleanup
logger fetch-convert-split-push cleaning up
rm $wd/bq-json/*
<|MERGE_RESOLUTION|>--- conflicted
+++ resolved
@@ -16,13 +16,9 @@
 ## pick last hour's 36's minute. e.g. 20210131T0536
 timespamp=$(date -d "1 hour ago" "+%Y%m%dT%H36")
 logger fetch-convert-split-push $wd $planets $timestamp
-# cd $wd
 
-<<<<<<< HEAD
-=======
 cd $wd
 
->>>>>>> d69861b6
 for planet in "$@";
 do
     logger fetch-convert-split-push $planet
